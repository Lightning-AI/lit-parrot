--- conflicted
+++ resolved
@@ -23,12 +23,8 @@
     )
 
     from lit_gpt import Tokenizer
-<<<<<<< HEAD
+
     tokenizer = Tokenizer(tmp_path)
-=======
->>>>>>> dd61a2a3
-
-    tokenizer = Tokenizer(vocabulary_path=vocabulary_path, config_path=tokenizer_path)
 
     texts = ["The moment of truth is upon us. " * 4, "Time to open the fridge. " * 4]
 
