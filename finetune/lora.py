--- conflicted
+++ resolved
@@ -285,13 +285,7 @@
     x = torch.stack([pad_right(x, pad_id=0) for x in input_ids])
     y = torch.stack([pad_right(x, pad_id=-1) for x in labels])
 
-<<<<<<< HEAD
-    if fabric.device.type in ("cpu", "mps", "xla"):
-        x, y = fabric.to_device((x, y))
-    else:
-=======
     if fabric.device.type == "cuda" and x.device.type == "cpu":
->>>>>>> 0a7018db
         x, y = fabric.to_device((x.pin_memory(), y.pin_memory()))
     else:
         x, y = fabric.to_device((x, y))
