--- conflicted
+++ resolved
@@ -3,20 +3,13 @@
 import time
 from functools import partial
 from pathlib import Path
-<<<<<<< HEAD
-=======
 from typing import Optional
->>>>>>> 7236f51c
 
 import lightning as L
 import numpy as np
 import torch
-<<<<<<< HEAD
-from lightning.fabric.strategies import FSDPStrategy
+from lightning.fabric.strategies import FSDPStrategy, XLAStrategy
 from torch.distributed.fsdp.wrap import transformer_auto_wrap_policy
-=======
-from lightning.fabric.strategies import DeepSpeedStrategy, XLAStrategy
->>>>>>> 7236f51c
 
 # support running without installing as a package
 wd = Path(__file__).parent.parent.resolve()
@@ -61,14 +54,19 @@
 ):
     if precision is None:
         precision = "32-true" if tpu else "16-true"
-    strategy = (
-        "auto"
-        if devices <= 1
-        else XLAStrategy(sync_module_states=False) if tpu else DeepSpeedStrategy(config=ds_config)
-    )
-    # For multi-host TPU training, the device count for Fabric is limited to the count on a single host.
-    fabric_devices = "auto" if (tpu and devices > 1) else devices
-    fabric = L.Fabric(devices=fabric_devices, strategy=strategy, precision=precision)
+    if devices > 1:
+        if tpu:
+            # For multi-host TPU training, the device count for Fabric is limited to the count on a single host.
+            devices = "auto"
+            strategy = XLAStrategy(sync_module_states=False)
+        else:
+            auto_wrap_policy = partial(transformer_auto_wrap_policy, transformer_layer_cls={Block})
+            strategy = FSDPStrategy(
+                auto_wrap_policy=auto_wrap_policy, activation_checkpointing=Block, state_dict_type="full"
+            )
+    else:
+        strategy = "auto"
+    fabric = L.Fabric(devices=devices, strategy=strategy, precision=precision)
     fabric.launch(main, data_dir, checkpoint_dir, out_dir)
 
 
@@ -78,19 +76,7 @@
     checkpoint_dir: Path = Path("checkpoints/stabilityai/stablelm-base-alpha-3b"),
     out_dir: Path = Path("out/adapter_v2/alpaca"),
 ):
-    if devices > 1:
-        auto_wrap_policy = partial(transformer_auto_wrap_policy, transformer_layer_cls={Block})
-        strategy = FSDPStrategy(auto_wrap_policy=auto_wrap_policy, activation_checkpointing=Block, state_dict_type="full")
-    else:
-        strategy = "auto"
-    fabric = L.Fabric(accelerator="cuda", devices=devices, precision=precision, strategy=strategy)
-    fabric.launch()
-
     check_valid_checkpoint_dir(checkpoint_dir)
-<<<<<<< HEAD
-
-=======
->>>>>>> 7236f51c
     fabric.seed_everything(1337 + fabric.global_rank)
 
     if fabric.global_rank == 0:
@@ -152,12 +138,7 @@
         t0 = time.time()
 
         input_ids, targets = get_batch(fabric, train_data)
-<<<<<<< HEAD
         with fabric.no_backward_sync(model, enabled=((iter_num + 1) % gradient_accumulation_steps != 0)):
-=======
-
-        with fabric.no_backward_sync(model, enabled=((iter_num + 1) % gradient_accumulation_iters != 0)):
->>>>>>> 7236f51c
             logits = model(input_ids)
             loss = loss_fn(logits, targets)
             fabric.backward(loss / gradient_accumulation_steps)
@@ -187,9 +168,7 @@
 
 
 @torch.no_grad()
-def validate(
-    fabric: L.Fabric, model: torch.nn.Module, val_data: np.ndarray, tokenizer: Tokenizer
-) -> torch.Tensor:
+def validate(fabric: L.Fabric, model: torch.nn.Module, val_data: np.ndarray, tokenizer: Tokenizer) -> torch.Tensor:
     fabric.print("Validating ...")
     model.eval()
     losses = torch.zeros(eval_iters)
@@ -207,7 +186,11 @@
     prompt = generate_prompt(sample)
     encoded = tokenizer.encode(prompt, device=model.device)
     output = generate(
-        model, idx=encoded, max_returned_tokens=len(encoded) + 100, max_seq_length=model.config.block_size, temperature=0.8
+        model,
+        idx=encoded,
+        max_returned_tokens=len(encoded) + 100,
+        max_seq_length=model.config.block_size,
+        temperature=0.8,
     )
     output = tokenizer.decode(output)
     fabric.print(output)
@@ -240,11 +223,7 @@
     x = torch.stack([pad_right(x, pad_id=0) for x in input_ids])
     y = torch.stack([pad_right(x, pad_id=-1) for x in labels])
 
-<<<<<<< HEAD
-    if fabric.device.type == "mps":
-=======
     if fabric.device.type in ("mps", "xla"):
->>>>>>> 7236f51c
         x, y = fabric.to_device((x, y))
     else:
         x, y = fabric.to_device((x.pin_memory(), y.pin_memory()))
@@ -271,13 +250,4 @@
 
     from jsonargparse.cli import CLI
 
-<<<<<<< HEAD
-    CLI(main)
-=======
-    warnings.filterwarnings(
-        # false positive using deepspeed: https://github.com/Lightning-AI/lightning/pull/17761#discussion_r1219705307
-        "ignore",
-        message="Remove `.no_backward_sync()` from your code",
-    )
-    CLI(setup)
->>>>>>> 7236f51c
+    CLI(setup)