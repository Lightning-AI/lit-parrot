import json
import sys
import time
import warnings
from functools import partial
from pathlib import Path
from typing import Optional

import lightning as L
import torch
<<<<<<< HEAD
from lightning.fabric.strategies import FSDPStrategy
from torch.distributed.fsdp.wrap import transformer_auto_wrap_policy
=======
from lightning.fabric.strategies import DeepSpeedStrategy, XLAStrategy
>>>>>>> 93b3f6f5

# support running without installing as a package
wd = Path(__file__).parent.parent.resolve()
sys.path.append(str(wd))

from generate.base import generate
from lit_parrot import Tokenizer
from lit_parrot.adapter import Block
from lit_parrot.adapter import Parrot, Config
from lit_parrot.adapter_v2 import add_adapter_v2_parameters_to_linear_layers
from lit_parrot.utils import lazy_load, check_valid_checkpoint_dir, quantization
from scripts.prepare_alpaca import generate_prompt

<<<<<<< HEAD
=======
eval_interval = 600
save_interval = 1000
eval_iters = 100
log_interval = 1
devices = 1

# Hyperparameters
learning_rate = 9e-3
batch_size = 128 / devices
micro_batch_size = 2  # set to 2 because this is fit into 12GB Vram
gradient_accumulation_iters = batch_size // micro_batch_size
assert gradient_accumulation_iters > 0
epoch_size = 50000  # train dataset size
num_epochs = 5
max_iters = num_epochs * (epoch_size // micro_batch_size) // devices
weight_decay = 0.02
warmup_iters = 2 * (epoch_size // micro_batch_size) // devices  # 2 epochs

ds_config = {
    "train_micro_batch_size_per_gpu": micro_batch_size,
    "gradient_accumulation_steps": gradient_accumulation_iters,
    "zero_optimization": {"stage": 2},
}

>>>>>>> 93b3f6f5

def setup(
    data_dir: Path = Path("data/alpaca"),
    checkpoint_dir: Path = Path("checkpoints/stabilityai/stablelm-base-alpha-3b"),
    out_dir: Path = Path("out/adapter/alpaca"),
    precision: Optional[str] = None,
    tpu: bool = False,
):
    if precision is None:
        precision = "32-true" if tpu else "16-true"
    strategy = (
        "auto"
        if devices <= 1
        else XLAStrategy(sync_module_states=False) if tpu else DeepSpeedStrategy(config=ds_config)
    )
    # For multi-host TPU training, the device count for Fabric is limited to the count on a single host.
    fabric_devices = "auto" if (tpu and devices > 1) else devices
    fabric = L.Fabric(devices=fabric_devices, strategy=strategy, precision=precision)
    fabric.launch(main, data_dir, checkpoint_dir, out_dir)


def main(
<<<<<<< HEAD
    prompt: str = "What food do lamas eat?",
    input: str = "",
    adapter_path: Path = Path("out/adapter_v2/alpaca/lit_model_adapter_finetuned.pth"),
    checkpoint_dir: Path = Path(f"checkpoints/stabilityai/stablelm-base-alpha-3b"),
    quantize: Literal["llm.int8", "gptq.int4"] = None,
    max_new_tokens: int = 100,
    top_k: int = 200,
    temperature: float = 0.8,
    strategy: str = "auto",
    devices: int = 1,
    precision: str = "bf16-true",
) -> None:
    """Generates a response based on a given instruction and an optional input.
    This script will only work with checkpoints from the instruction-tuned Parrot-AdapterV2 model.
    See `finetune/adapter_v2.py`.

    Args:
        prompt: The prompt/instruction (Alpaca style).
        adapter_path: Path to the checkpoint with trained adapter weights, which are the output of
            `finetune/adapter_v2.py`.
        checkpoint_dir: The path to the checkpoint folder with pretrained Parrot weights.
        input: Optional input (Alpaca style).
        quantize: Whether to quantize the model and using which method:
            ``"llm.int8"``: LLM.int8() mode,
            ``"gptq.int4"``: GPTQ 4-bit mode.
        max_new_tokens: The number of generation steps to take.
        top_k: The number of top most probable tokens to consider in the sampling process.
        temperature: A value controlling the randomness of the sampling process. Higher values result in more random
            samples.
        strategy: Indicates the Fabric strategy setting to use.
        devices: How many devices to use.
        precision: Indicates the Fabric precision setting to use.
    """
    if strategy == "fsdp":
        auto_wrap_policy = partial(transformer_auto_wrap_policy, transformer_layer_cls={Block})
        strategy = FSDPStrategy(auto_wrap_policy=auto_wrap_policy, cpu_offload=False)
    fabric = L.Fabric(devices=devices, precision=precision, strategy=strategy)
    fabric.launch()
=======
    fabric: L.Fabric = None,
    data_dir: Path = Path("data/alpaca"),
    checkpoint_dir: Path = Path("checkpoints/stabilityai/stablelm-base-alpha-3b"),
    out_dir: Path = Path("out/adapter_v2/alpaca"),
):
    check_valid_checkpoint_dir(checkpoint_dir)
    fabric.seed_everything(1337 + fabric.global_rank)
>>>>>>> 93b3f6f5

    check_valid_checkpoint_dir(checkpoint_dir)

    with open(checkpoint_dir / "lit_config.json") as fp:
        config = Config(**json.load(fp))

<<<<<<< HEAD
    if quantize is not None and devices > 1:
        raise NotImplementedError
    if quantize == "gptq.int4":
        model_file = "lit_model_gptq.4bit.pth"
        if not (checkpoint_dir / model_file).is_file():
            raise ValueError("Please run `python quantize/gptq.py` first")
    else:
        model_file = "lit_model.pth"
    checkpoint_path = checkpoint_dir / model_file
=======
    config = Config.from_name(name=checkpoint_dir.name)
    checkpoint_path = checkpoint_dir / "lit_model.pth"
    fabric.print(f"Loading model {str(checkpoint_path)!r} with {config.__dict__}")
    with fabric.init_module():
        model = Parrot(config)
    with lazy_load(checkpoint_dir / "lit_model.pth") as checkpoint:
        # strict=False because missing keys due to adapter weights not contained in state dict
        model.load_state_dict(checkpoint, strict=False)

    add_adapter_v2_parameters_to_linear_layers(model)
    mark_only_adapter_v2_as_trainable(model)

    num_params = sum(p.numel() for p in model.parameters() if p.requires_grad)
    fabric.print(f"Number of trainable parameters: {num_params}")

    optimizer = torch.optim.AdamW(model.parameters(), lr=learning_rate, weight_decay=weight_decay)
    model, optimizer = fabric.setup(model, optimizer)
    train(fabric, model, optimizer, train_data, val_data, checkpoint_dir, out_dir)

    # Save the final checkpoint at the end of training
    save_path = out_dir / "lit_model_adapter_finetuned.pth"
    fabric.print(f"Saving adapter weights to {str(save_path)!r}")
    save_model_checkpoint(fabric, model, save_path)


def train(
    fabric: L.Fabric,
    model: torch.nn.Module,
    optimizer: torch.optim.Optimizer,
    train_data: np.ndarray,
    val_data: np.ndarray,
    checkpoint_dir: Path,
    out_dir: Path,
) -> None:
    """The training loop.
>>>>>>> 93b3f6f5

    fabric.print(f"Loading model {str(checkpoint_path)!r} with {config.__dict__}", file=sys.stderr)
    t0 = time.time()
    with fabric.init_module(empty_init=True), quantization(quantize):
        model = Parrot(config)
        add_adapter_v2_parameters_to_linear_layers(model)
    fabric.print(f"Time to instantiate model: {time.time() - t0:.02f} seconds.", file=sys.stderr)

    t0 = time.time()
    with lazy_load(checkpoint_path) as pretrained_checkpoint, lazy_load(adapter_path) as adapter_checkpoint:
        # 1. Load the pretrained weights
        model.load_state_dict(pretrained_checkpoint, strict=False)
        # 2. Load the fine-tuned adapter weights
        model.load_state_dict(adapter_checkpoint, strict=False)
    fabric.print(f"Time to load the model weights: {time.time() - t0:.02f} seconds.", file=sys.stderr)

<<<<<<< HEAD
=======
    if fabric.device.type == "xla":
        import torch_xla.core.xla_model as xm

        xm.mark_step()
    for iter_num in range(max_iters):
        if step_count <= warmup_iters:
            # linear warmup
            lr = learning_rate * step_count / warmup_iters
            for param_group in optimizer.param_groups:
                param_group["lr"] = lr

        t0 = time.time()

        input_ids, targets = get_batch(fabric, train_data)

        with fabric.no_backward_sync(model, enabled=((iter_num + 1) % gradient_accumulation_iters != 0)):
            logits = model(input_ids)
            loss = loss_fn(logits, targets)
            fabric.backward(loss / gradient_accumulation_iters)

        if (iter_num + 1) % gradient_accumulation_iters == 0:
            optimizer.step()
            if fabric.device.type == "xla":
                xm.mark_step()
            optimizer.zero_grad()
            step_count += 1

            if step_count % eval_interval == 0:
                val_loss = validate(fabric, model, val_data, tokenizer)
                fabric.print(f"step {iter_num}: val loss {val_loss:.4f}")
                fabric.barrier()

            if step_count % save_interval == 0:
                save_path = out_dir / f"iter-{iter_num:06d}.pth"
                fabric.print(f"Saving adapter weights to {str(save_path)!r}")
                # TODO: Provide a function/script to merge the adapter weights with pretrained weights
                save_model_checkpoint(fabric, model, save_path)
        else:
            if fabric.device.type == "xla":
                xm.mark_step()

        dt = time.time() - t0
        if iter_num % log_interval == 0:
            fabric.print(f"iter {iter_num}: loss {loss.item():.4f}, time: {dt*1000:.2f}ms")


@torch.no_grad()
def validate(
    fabric: L.Fabric, model: torch.nn.Module, val_data: np.ndarray, tokenizer: Tokenizer
) -> torch.Tensor:
    fabric.print("Validating ...")
>>>>>>> 93b3f6f5
    model.eval()
    model = fabric.setup(model)

    tokenizer = Tokenizer(checkpoint_dir / "tokenizer.json", checkpoint_dir / "tokenizer_config.json")
    sample = {"instruction": prompt, "input": input}
    prompt = generate_prompt(sample)
    encoded = tokenizer.encode(prompt, device=model.device)
<<<<<<< HEAD
    prompt_length = encoded.size(0)
    max_returned_tokens = prompt_length + max_new_tokens

    t0 = time.perf_counter()
    y = generate(
        model,
        encoded,
        max_returned_tokens,
        max_seq_length=max_returned_tokens,
        temperature=temperature,
        top_k=top_k,
        eos_id=tokenizer.eos_id,
=======
    output = generate(
        model, idx=encoded, max_returned_tokens=len(encoded) + 100, max_seq_length=model.config.block_size, temperature=0.8
>>>>>>> 93b3f6f5
    )
    t = time.perf_counter() - t0

<<<<<<< HEAD
    model.reset_cache()
    output = tokenizer.decode(y)
    output = output.split("### Response:")[1].strip()
    fabric.print(output)
=======
def loss_fn(logits, targets):
    # shift the targets such that output n predicts token n+1
    logits = logits[..., :-1, :].contiguous()
    targets = targets[..., 1:].contiguous()
    loss = torch.nn.functional.cross_entropy(logits.view(-1, logits.size(-1)), targets.view(-1), ignore_index=-1)
    return loss


def get_batch(fabric: L.Fabric, data: list):
    ix = torch.randint(len(data), (micro_batch_size,))

    input_ids = [data[i]["input_ids"].type(torch.int64) for i in ix]
    labels = [data[i]["labels"].type(torch.int64) for i in ix]

    max_len = max(len(s) for s in input_ids) if fabric.device.type != "xla" else max_seq_length

    def pad_right(x, pad_id):
        # pad right based on the longest sequence
        n = max_len - len(x)
        return torch.cat((x, torch.full((n,), pad_id, dtype=x.dtype)))

    x = torch.stack([pad_right(x, pad_id=0) for x in input_ids])
    y = torch.stack([pad_right(x, pad_id=-1) for x in labels])

    if fabric.device.type in ("mps", "xla"):
        x, y = fabric.to_device((x, y))
    else:
        x, y = fabric.to_device((x.pin_memory(), y.pin_memory()))

    return x, y


def load_datasets(data_dir: Path):
    train_data = torch.load(data_dir / "train.pt")
    val_data = torch.load(data_dir / "test.pt")
    return train_data, val_data


def save_model_checkpoint(fabric, model, file_path: Path):
    file_path = Path(file_path)

    if isinstance(fabric.strategy, DeepSpeedStrategy):
        from deepspeed.utils.zero_to_fp32 import get_fp32_state_dict_from_zero_checkpoint
>>>>>>> 93b3f6f5

    tokens_generated = y.size(0) - prompt_length
    fabric.print(f"\n\nTime for inference: {t:.02f} sec total, {tokens_generated / t:.02f} tokens/sec", file=sys.stderr)
    if fabric.device.type == "cuda":
        fabric.print(f"Memory used: {torch.cuda.max_memory_reserved() / 1e9:.02f} GB", file=sys.stderr)


if __name__ == "__main__":
    from jsonargparse import CLI

<<<<<<< HEAD
    torch.set_float32_matmul_precision("high")
    warnings.filterwarnings(
        # Triggered internally at ../aten/src/ATen/EmptyTensor.cpp:31
        "ignore",
        message="ComplexHalf support is experimental and many operators don't support it yet",
=======
    from jsonargparse.cli import CLI

    warnings.filterwarnings(
        # false positive using deepspeed: https://github.com/Lightning-AI/lightning/pull/17761#discussion_r1219705307
        "ignore",
        message="Remove `.no_backward_sync()` from your code",
>>>>>>> 93b3f6f5
    )
    CLI(setup)<|MERGE_RESOLUTION|>--- conflicted
+++ resolved
@@ -1,34 +1,31 @@
-import json
+import os
+import shutil
 import sys
 import time
 import warnings
-from functools import partial
 from pathlib import Path
 from typing import Optional
 
 import lightning as L
+import numpy as np
 import torch
-<<<<<<< HEAD
-from lightning.fabric.strategies import FSDPStrategy
-from torch.distributed.fsdp.wrap import transformer_auto_wrap_policy
-=======
 from lightning.fabric.strategies import DeepSpeedStrategy, XLAStrategy
->>>>>>> 93b3f6f5
 
 # support running without installing as a package
 wd = Path(__file__).parent.parent.resolve()
 sys.path.append(str(wd))
 
 from generate.base import generate
-from lit_parrot import Tokenizer
-from lit_parrot.adapter import Block
 from lit_parrot.adapter import Parrot, Config
-from lit_parrot.adapter_v2 import add_adapter_v2_parameters_to_linear_layers
-from lit_parrot.utils import lazy_load, check_valid_checkpoint_dir, quantization
+from lit_parrot.adapter_v2 import (
+    mark_only_adapter_v2_as_trainable,
+    add_adapter_v2_parameters_to_linear_layers,
+    adapter_v2_state_from_state_dict,
+)
+from lit_parrot.tokenizer import Tokenizer
+from lit_parrot.utils import lazy_load, check_valid_checkpoint_dir
 from scripts.prepare_alpaca import generate_prompt
 
-<<<<<<< HEAD
-=======
 eval_interval = 600
 save_interval = 1000
 eval_iters = 100
@@ -53,7 +50,6 @@
     "zero_optimization": {"stage": 2},
 }
 
->>>>>>> 93b3f6f5
 
 def setup(
     data_dir: Path = Path("data/alpaca"),
@@ -76,46 +72,6 @@
 
 
 def main(
-<<<<<<< HEAD
-    prompt: str = "What food do lamas eat?",
-    input: str = "",
-    adapter_path: Path = Path("out/adapter_v2/alpaca/lit_model_adapter_finetuned.pth"),
-    checkpoint_dir: Path = Path(f"checkpoints/stabilityai/stablelm-base-alpha-3b"),
-    quantize: Literal["llm.int8", "gptq.int4"] = None,
-    max_new_tokens: int = 100,
-    top_k: int = 200,
-    temperature: float = 0.8,
-    strategy: str = "auto",
-    devices: int = 1,
-    precision: str = "bf16-true",
-) -> None:
-    """Generates a response based on a given instruction and an optional input.
-    This script will only work with checkpoints from the instruction-tuned Parrot-AdapterV2 model.
-    See `finetune/adapter_v2.py`.
-
-    Args:
-        prompt: The prompt/instruction (Alpaca style).
-        adapter_path: Path to the checkpoint with trained adapter weights, which are the output of
-            `finetune/adapter_v2.py`.
-        checkpoint_dir: The path to the checkpoint folder with pretrained Parrot weights.
-        input: Optional input (Alpaca style).
-        quantize: Whether to quantize the model and using which method:
-            ``"llm.int8"``: LLM.int8() mode,
-            ``"gptq.int4"``: GPTQ 4-bit mode.
-        max_new_tokens: The number of generation steps to take.
-        top_k: The number of top most probable tokens to consider in the sampling process.
-        temperature: A value controlling the randomness of the sampling process. Higher values result in more random
-            samples.
-        strategy: Indicates the Fabric strategy setting to use.
-        devices: How many devices to use.
-        precision: Indicates the Fabric precision setting to use.
-    """
-    if strategy == "fsdp":
-        auto_wrap_policy = partial(transformer_auto_wrap_policy, transformer_layer_cls={Block})
-        strategy = FSDPStrategy(auto_wrap_policy=auto_wrap_policy, cpu_offload=False)
-    fabric = L.Fabric(devices=devices, precision=precision, strategy=strategy)
-    fabric.launch()
-=======
     fabric: L.Fabric = None,
     data_dir: Path = Path("data/alpaca"),
     checkpoint_dir: Path = Path("checkpoints/stabilityai/stablelm-base-alpha-3b"),
@@ -123,24 +79,12 @@
 ):
     check_valid_checkpoint_dir(checkpoint_dir)
     fabric.seed_everything(1337 + fabric.global_rank)
->>>>>>> 93b3f6f5
-
-    check_valid_checkpoint_dir(checkpoint_dir)
-
-    with open(checkpoint_dir / "lit_config.json") as fp:
-        config = Config(**json.load(fp))
-
-<<<<<<< HEAD
-    if quantize is not None and devices > 1:
-        raise NotImplementedError
-    if quantize == "gptq.int4":
-        model_file = "lit_model_gptq.4bit.pth"
-        if not (checkpoint_dir / model_file).is_file():
-            raise ValueError("Please run `python quantize/gptq.py` first")
-    else:
-        model_file = "lit_model.pth"
-    checkpoint_path = checkpoint_dir / model_file
-=======
+
+    if fabric.global_rank == 0:
+        os.makedirs(out_dir, exist_ok=True)
+
+    train_data, val_data = load_datasets(data_dir=data_dir)
+
     config = Config.from_name(name=checkpoint_dir.name)
     checkpoint_path = checkpoint_dir / "lit_model.pth"
     fabric.print(f"Loading model {str(checkpoint_path)!r} with {config.__dict__}")
@@ -176,25 +120,13 @@
     out_dir: Path,
 ) -> None:
     """The training loop.
->>>>>>> 93b3f6f5
-
-    fabric.print(f"Loading model {str(checkpoint_path)!r} with {config.__dict__}", file=sys.stderr)
-    t0 = time.time()
-    with fabric.init_module(empty_init=True), quantization(quantize):
-        model = Parrot(config)
-        add_adapter_v2_parameters_to_linear_layers(model)
-    fabric.print(f"Time to instantiate model: {time.time() - t0:.02f} seconds.", file=sys.stderr)
-
-    t0 = time.time()
-    with lazy_load(checkpoint_path) as pretrained_checkpoint, lazy_load(adapter_path) as adapter_checkpoint:
-        # 1. Load the pretrained weights
-        model.load_state_dict(pretrained_checkpoint, strict=False)
-        # 2. Load the fine-tuned adapter weights
-        model.load_state_dict(adapter_checkpoint, strict=False)
-    fabric.print(f"Time to load the model weights: {time.time() - t0:.02f} seconds.", file=sys.stderr)
-
-<<<<<<< HEAD
-=======
+
+    Loosely based on the nanoGPT implementation: https://github.com/karpathy/nanoGPT.
+    """
+    step_count = 0
+
+    tokenizer = Tokenizer(checkpoint_dir / "tokenizer.json", checkpoint_dir / "tokenizer_config.json")
+
     if fabric.device.type == "xla":
         import torch_xla.core.xla_model as xm
 
@@ -246,40 +178,31 @@
     fabric: L.Fabric, model: torch.nn.Module, val_data: np.ndarray, tokenizer: Tokenizer
 ) -> torch.Tensor:
     fabric.print("Validating ...")
->>>>>>> 93b3f6f5
     model.eval()
-    model = fabric.setup(model)
-
-    tokenizer = Tokenizer(checkpoint_dir / "tokenizer.json", checkpoint_dir / "tokenizer_config.json")
-    sample = {"instruction": prompt, "input": input}
+    losses = torch.zeros(eval_iters)
+    for k in range(eval_iters):
+        input_ids, targets = get_batch(fabric, val_data)
+        logits = model(input_ids)
+        loss = loss_fn(logits, targets)
+        losses[k] = loss.item()
+    val_loss = losses.mean()
+
+    # produce an example:
+    instruction = "Recommend a movie for me to watch during the weekend and explain the reason."
+    fabric.print(instruction)
+    sample = {"instruction": instruction, "input": ""}
     prompt = generate_prompt(sample)
     encoded = tokenizer.encode(prompt, device=model.device)
-<<<<<<< HEAD
-    prompt_length = encoded.size(0)
-    max_returned_tokens = prompt_length + max_new_tokens
-
-    t0 = time.perf_counter()
-    y = generate(
-        model,
-        encoded,
-        max_returned_tokens,
-        max_seq_length=max_returned_tokens,
-        temperature=temperature,
-        top_k=top_k,
-        eos_id=tokenizer.eos_id,
-=======
     output = generate(
         model, idx=encoded, max_returned_tokens=len(encoded) + 100, max_seq_length=model.config.block_size, temperature=0.8
->>>>>>> 93b3f6f5
     )
-    t = time.perf_counter() - t0
-
-<<<<<<< HEAD
-    model.reset_cache()
-    output = tokenizer.decode(y)
-    output = output.split("### Response:")[1].strip()
+    output = tokenizer.decode(output)
     fabric.print(output)
-=======
+
+    model.train()
+    return val_loss.item()
+
+
 def loss_fn(logits, targets):
     # shift the targets such that output n predicts token n+1
     logits = logits[..., :-1, :].contiguous()
@@ -323,30 +246,34 @@
 
     if isinstance(fabric.strategy, DeepSpeedStrategy):
         from deepspeed.utils.zero_to_fp32 import get_fp32_state_dict_from_zero_checkpoint
->>>>>>> 93b3f6f5
-
-    tokens_generated = y.size(0) - prompt_length
-    fabric.print(f"\n\nTime for inference: {t:.02f} sec total, {tokens_generated / t:.02f} tokens/sec", file=sys.stderr)
-    if fabric.device.type == "cuda":
-        fabric.print(f"Memory used: {torch.cuda.max_memory_reserved() / 1e9:.02f} GB", file=sys.stderr)
+
+        tmp_path = file_path.with_suffix(".tmp")
+        fabric.save(tmp_path, {"model": model})
+        fabric.barrier()
+        if fabric.global_rank == 0:
+            # Create a consolidated checkpoint with the same name next to the deepspeed checkpoint
+            # and only keep the adapter weights
+            state_dict = get_fp32_state_dict_from_zero_checkpoint(tmp_path)
+            state_dict = adapter_v2_state_from_state_dict(state_dict)
+            torch.save(state_dict, file_path)
+            shutil.rmtree(tmp_path)
+    else:
+        state_dict = adapter_v2_state_from_state_dict(model.state_dict())
+        if fabric.global_rank == 0:
+            torch.save(state_dict, file_path)
+        fabric.barrier()
 
 
 if __name__ == "__main__":
-    from jsonargparse import CLI
-
-<<<<<<< HEAD
+    # Uncomment this line if you see an error: "Expected is_sm80 to be true, but got false"
+    # torch.backends.cuda.enable_flash_sdp(False)
     torch.set_float32_matmul_precision("high")
-    warnings.filterwarnings(
-        # Triggered internally at ../aten/src/ATen/EmptyTensor.cpp:31
-        "ignore",
-        message="ComplexHalf support is experimental and many operators don't support it yet",
-=======
+
     from jsonargparse.cli import CLI
 
     warnings.filterwarnings(
         # false positive using deepspeed: https://github.com/Lightning-AI/lightning/pull/17761#discussion_r1219705307
         "ignore",
         message="Remove `.no_backward_sync()` from your code",
->>>>>>> 93b3f6f5
     )
     CLI(setup)