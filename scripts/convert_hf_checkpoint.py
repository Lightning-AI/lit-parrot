import contextlib
import gc
import json
import sys
from pathlib import Path
from typing import Optional

import torch

# support running without installing as a package
wd = Path(__file__).parent.parent.resolve()
sys.path.append(str(wd))

from lit_parrot import Config
from lit_parrot.utils import lazy_load, incremental_save


def copy_weights(state_dict, hf_weights, saver=None, dtype=torch.float32):
    weight_map = {
        "gpt_neox.embed_in.weight": "transformer.wte.weight",
        "gpt_neox.layers.{}.input_layernorm.bias": "transformer.h.{}.norm_1.bias",
        "gpt_neox.layers.{}.input_layernorm.weight": "transformer.h.{}.norm_1.weight",
        "gpt_neox.layers.{}.attention.query_key_value.bias": "transformer.h.{}.attn.attn.bias",
        "gpt_neox.layers.{}.attention.query_key_value.weight": "transformer.h.{}.attn.attn.weight",
        "gpt_neox.layers.{}.attention.dense.bias": "transformer.h.{}.attn.proj.bias",
        "gpt_neox.layers.{}.attention.dense.weight": "transformer.h.{}.attn.proj.weight",
        "gpt_neox.layers.{}.attention.rotary_emb.inv_freq": None,
        "gpt_neox.layers.{}.attention.bias": None,
        "gpt_neox.layers.{}.attention.masked_bias": None,
        "gpt_neox.layers.{}.post_attention_layernorm.bias": "transformer.h.{}.norm_2.bias",
        "gpt_neox.layers.{}.post_attention_layernorm.weight": "transformer.h.{}.norm_2.weight",
        "gpt_neox.layers.{}.mlp.dense_h_to_4h.bias": "transformer.h.{}.mlp.fc.bias",
        "gpt_neox.layers.{}.mlp.dense_h_to_4h.weight": "transformer.h.{}.mlp.fc.weight",
        "gpt_neox.layers.{}.mlp.dense_4h_to_h.bias": "transformer.h.{}.mlp.proj.bias",
        "gpt_neox.layers.{}.mlp.dense_4h_to_h.weight": "transformer.h.{}.mlp.proj.weight",
        "gpt_neox.final_layer_norm.bias": "transformer.ln_f.bias",
        "gpt_neox.final_layer_norm.weight": "transformer.ln_f.weight",
        "embed_out.weight": "lm_head.weight",
    }

    for name, param in hf_weights.items():
        if hasattr(param, "_load_tensor"):
            # support tensors loaded via `lazy_load()`
            param = param._load_tensor()
        param = param.to(dtype=dtype)
        if "gpt_neox.layers" in name:
            split = name.split(".")
            block_id = int(split[2])
            split[2] = "{}"
            from_name = ".".join(split)
            to_name = weight_map[from_name]
            if to_name is None:
                continue
            to_name = to_name.format(block_id)
        else:
            to_name = weight_map[name]
        if saver is not None:
            param = saver.store_early(param)
        state_dict[to_name] = param


@torch.inference_mode()
def convert_hf_checkpoint(
    *,
    checkpoint_dir: Path = Path("checkpoints/stabilityai/stablelm-base-alpha-3b"),
    model_name: Optional[str] = None,
    dtype: str = "float32",
) -> None:
    dt = getattr(torch, dtype, None)
    if not isinstance(dt, torch.dtype):
        raise ValueError(f"{dtype} is not a valid dtype.")
    dtype = dt

    if model_name is None:
        model_name = checkpoint_dir.name
<<<<<<< HEAD
    print(f"Initializing model {model_name!r}")
    with EmptyInitOnDevice(device="cpu", dtype=dtype):
        model = Parrot.from_name(model_name)
    print(f"Model config {model.config.__dict__}")
=======
    config = Config.from_name(model_name)
    print(f"Model config {config.__dict__}")
>>>>>>> 5944ba31
    with open(checkpoint_dir / "lit_config.json", "w") as json_config:
        json.dump(config.__dict__, json_config)

    # initialize a new empty state dict to hold our new weights
    sd = {}

    # Load the json file containing weight mapping
    pytorch_bin_map_json_path = checkpoint_dir / "pytorch_model.bin.index.json"
    if pytorch_bin_map_json_path.is_file():  # not all checkpoints have this file
        with open(pytorch_bin_map_json_path) as json_map:
            bin_index = json.load(json_map)
        bin_files = set(checkpoint_dir / bin for bin in bin_index["weight_map"].values())
    else:
        bin_files = set(checkpoint_dir.glob("*.bin"))
    if not bin_files:
        raise ValueError(f"Expected {str(checkpoint_dir)!r} to contain .bin files")

    with incremental_save(checkpoint_dir / "lit_model.pth") as saver:
        # for checkpoints that split the QKV across several files, we need to keep all the bin files
        # open, so we use `ExitStack` to close them all together at the end
        with contextlib.ExitStack() as stack:
            for bin_file in sorted(bin_files):
                print("Processing", bin_file)
                hf_weights = stack.enter_context(lazy_load(bin_file))
                copy_weights(sd, hf_weights, saver=saver, dtype=dtype)
            gc.collect()
        saver.save(sd)


if __name__ == "__main__":
    from jsonargparse import CLI

    CLI(convert_hf_checkpoint)<|MERGE_RESOLUTION|>--- conflicted
+++ resolved
@@ -73,15 +73,9 @@
 
     if model_name is None:
         model_name = checkpoint_dir.name
-<<<<<<< HEAD
-    print(f"Initializing model {model_name!r}")
-    with EmptyInitOnDevice(device="cpu", dtype=dtype):
-        model = Parrot.from_name(model_name)
-    print(f"Model config {model.config.__dict__}")
-=======
     config = Config.from_name(model_name)
     print(f"Model config {config.__dict__}")
->>>>>>> 5944ba31
+
     with open(checkpoint_dir / "lit_config.json", "w") as json_config:
         json.dump(config.__dict__, json_config)
 
