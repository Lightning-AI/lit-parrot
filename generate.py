--- conflicted
+++ resolved
@@ -31,17 +31,10 @@
         model: The model to use.
         idx: Tensor of shape (T) with indices of the prompt sequence.
         max_new_tokens: The number of new tokens to generate.
-<<<<<<< HEAD
         max_seq_length: The maximum sequence length allowed. Defaults to the model's block size.
-        temperature: Scales the predicted logits by 1 / temperature
-        top_k: If specified, only sample among the tokens with the k highest probabilities
-        eos_id: If specified, stop generating any more token once the <eos> token is triggered
-=======
-        max_seq_length: The maximum sequence length allowed.
         temperature: Scales the predicted logits by 1 / temperature.
         top_k: If specified, only sample among the tokens with the k highest probabilities.
         eos_id: If specified, stop generating any more token once the <eos> token is triggered.
->>>>>>> 788211bd
     """
     # create an empty tensor of the expected final shape and fill in the current tokens
     T = idx.size(0)
@@ -56,14 +49,12 @@
     empty[:T] = idx
     idx = empty
 
-<<<<<<< HEAD
     input_pos = torch.arange(0, T).to(idx.device)
     input_idx = idx.index_select(0, input_pos)
-=======
+
     if idx.device.type == "xla":
         import torch_xla.core.xla_model as xm
         xm.mark_step()
->>>>>>> 788211bd
 
     # generate max_new_tokens tokens
     for t in range(T, T_new):
